--- conflicted
+++ resolved
@@ -6,18 +6,10 @@
 use std::process::{Command, Output};
 
 fn handle_command(dir: &str, msg: &str, out: std::io::Result<Output>) {
-<<<<<<< HEAD
-    let out = out
-        .unwrap_or_else(|e| {
-            println!("{:#?}", e);
-            panic!("{}: {}", msg, dir);
-        });
-=======
     let out = out.unwrap_or_else(|e| {
         println!("{:#?}", e);
         panic!("{}: {}", msg, dir);
     });
->>>>>>> 3d8a82c9
 
     if !out.status.success() {
         eprintln!("{}", output_to_string(&out.stdout));
@@ -29,43 +21,13 @@
     use assert_fs::prelude::*;
 
     let temp_dir = assert_fs::fixture::TempDir::new().unwrap();
-<<<<<<< HEAD
-    let git_bin = if cfg!(windows) {
-        "git.exe"
-    } else {
-        "git"
-    };
-=======
     let git_bin = if cfg!(windows) { "git.exe" } else { "git" };
->>>>>>> 3d8a82c9
 
     temp_dir
         .copy_from(get_fixtures_dir(dir), &["**/*"])
         .unwrap();
 
     // Initialize a git repo so that VCS commands work
-<<<<<<< HEAD
-    handle_command(dir, "Failed to initialize git for fixtures sandbox", Command::new(git_bin)
-        .args(["init", "--initial-branch", "master"])
-        .current_dir(temp_dir.path())
-        .output());
-
-    // We must also add the files to the index
-    handle_command(dir, "Failed to add files to git index for fixtures sandbox", Command::new(git_bin)
-        .args(["add", "--all", "."])
-        .current_dir(temp_dir.path())
-        .output());
-
-    // And commit them... this seems like a lot of overhead?
-   handle_command(dir, "Failed to commit files for fixtures sandbox", Command::new(git_bin)
-        .args(["commit", "-m", "'Fixtures'"])
-        .env("GIT_AUTHOR_NAME", "moon tests")
-        .env("GIT_AUTHOR_EMAIL", "fakeemail@moonrepo.dev")
-        .env("GIT_COMMITTER_NAME", "moon tests")
-        .env("GIT_COMMITTER_EMAIL", "fakeemail@moonrepo.dev")
-        .current_dir(temp_dir.path())
-        .output());
-=======
     handle_command(
         dir,
         "Failed to initialize git for fixtures sandbox",
@@ -98,7 +60,6 @@
             .current_dir(temp_dir.path())
             .output(),
     );
->>>>>>> 3d8a82c9
 
     temp_dir
 }
