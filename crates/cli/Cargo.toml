--- conflicted
+++ resolved
@@ -49,12 +49,8 @@
 strum = { version = "0.24.1", features = ["derive"] }
 tera = { version = "1.17.1", features = ["preserve_order"] }
 tokio = { workspace = true }
-<<<<<<< HEAD
-yaml-rust = { version = "0.4.5", package = "yaml-rust-davvid" }
+yaml-rust = { version = "0.5.1", package = "yaml-rust-davvid" }
 rust-embed = "6.4.2"
-=======
-yaml-rust = { version = "0.5.1", package = "yaml-rust-davvid" }
->>>>>>> d02521eb
 
 [dev-dependencies]
 moon_archive = { path = "../core/archive" }
