--- conflicted
+++ resolved
@@ -14,15 +14,10 @@
 lazy_static = "1.4.0"
 regex = "1.6.0"
 serde = { workspace = true }
-<<<<<<< HEAD
-serde_json = { version = "1.0.86", features = ["preserve_order"] }
-serde_yaml = "0.9.13"
+serde_json = { workspace = true, features = ["preserve_order"] }
+serde_yaml = { workspace = true }
 thiserror = { workspace = true }
 yarn-lock-parser = "0.4.0"
-=======
-serde_json = { workspace = true, features = ["preserve_order"] }
-serde_yaml = { workspace = true }
->>>>>>> 296beff3
 
 [dev-dependencies]
 assert_fs = "1.0.7"
