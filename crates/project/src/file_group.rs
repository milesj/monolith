use crate::errors::{ProjectError, TokenError};
use common_path::common_path_all;
use moon_utils::glob;
use moon_utils::path::expand_root_path;
use serde::{Deserialize, Serialize};
use std::path::{Path, PathBuf};

#[derive(Clone, Debug, Deserialize, PartialEq, Serialize)]
pub struct FileGroup {
    pub files: Vec<String>,

    pub id: String,
}

impl FileGroup {
    pub fn new(id: &str, files: Vec<String>) -> FileGroup {
        FileGroup {
            files,
            id: id.to_owned(),
        }
    }

    pub fn merge(&mut self, files: Vec<String>) {
        // Local files should always override global
        self.files = files;
    }

    /// Returns the file group as an expanded list of relative directory paths.
    /// If a glob is detected, it will aggregate all directories found.
    pub fn dirs(
        &self,
        workspace_root: &Path,
        project_root: &Path,
    ) -> Result<Vec<PathBuf>, ProjectError> {
        self.walk(true, workspace_root, project_root)
    }

    /// Returns the file group as an expanded list of relative file paths.
    /// If a glob is detected, it will aggregate all files found.
    pub fn files(
        &self,
        workspace_root: &Path,
        project_root: &Path,
    ) -> Result<Vec<PathBuf>, ProjectError> {
        self.walk(false, workspace_root, project_root)
    }

    /// Returns the file group as a list of file globs (as-is),
    /// relative to the project root.
    pub fn globs(
        &self,
        workspace_root: &Path,
        project_root: &Path,
    ) -> Result<Vec<PathBuf>, ProjectError> {
        let mut globs = vec![];

        for file in &self.files {
            if glob::is_glob(file) {
                globs.push(expand_root_path(file, workspace_root, project_root));
            }
        }

        if globs.is_empty() {
            return Err(ProjectError::Token(TokenError::NoGlobs(self.id.to_owned())));
        }

        Ok(globs)
    }

    /// Returns the file group reduced down to the lowest common directory.
    /// If the reduced directories is not =1, the project root "." will be returned.
    pub fn root(&self, project_root: &Path) -> Result<PathBuf, ProjectError> {
        let dirs = self.dirs(project_root, project_root)?; // Workspace not needed!

        if !dirs.is_empty() {
            let paths: Vec<&Path> = dirs
                .iter()
                .filter(|d| d.starts_with(&project_root))
                .map(|d| d.strip_prefix(&project_root).unwrap())
                .collect();
            let common_dir = common_path_all(paths);

            if let Some(dir) = common_dir {
                return Ok(project_root.join(dir));
            }
        }

        // Too many dirs or no dirs, so return the project root
        Ok(project_root.to_owned())
    }

    fn walk(
        &self,
        is_dir: bool,
        workspace_root: &Path,
        project_root: &Path,
    ) -> Result<Vec<PathBuf>, ProjectError> {
        let mut list = vec![];

        for file in &self.files {
            if glob::is_glob(file) {
                let root = if file.starts_with('/') {
                    workspace_root
                } else {
                    project_root
                };

<<<<<<< HEAD
                for path in glob::walk(root, &[file.clone()]) {
=======
                for path in glob::walk(root, &[file.clone()])? {
>>>>>>> 3d8a82c9
                    let allowed = if is_dir {
                        path.is_dir()
                    } else {
                        path.is_file()
                    };

                    if allowed {
                        list.push(path);
                    }
                }
            } else {
                let path = expand_root_path(file, workspace_root, project_root);

                let allowed = if is_dir {
                    path.is_dir()
                } else {
                    path.is_file()
                };

                if allowed {
                    list.push(path.to_owned());
                }
            }
        }

        Ok(list)
    }
}

#[cfg(test)]
mod tests {
    use super::*;
    use moon_utils::string_vec;
    use moon_utils::test::get_fixtures_dir;

    mod merge {
        use super::*;

        #[test]
        fn overwrites() {
            let mut file_group = FileGroup::new("id", string_vec!["**/*"]);

            file_group.merge(string_vec!["*"]);

            assert_eq!(file_group.files, string_vec!["*"]);
        }
    }

    mod dirs {
        use super::*;

        #[test]
        fn returns_all_dirs() {
            let workspace_root = get_fixtures_dir("base");
            let project_root = workspace_root.join("files-and-dirs");
            let file_group = FileGroup::new("id", string_vec!["**/*"]);

            assert_eq!(
                file_group.dirs(&workspace_root, &project_root).unwrap(),
                vec![project_root.join("dir"), project_root.join("dir/subdir")]
            );
        }

        #[test]
        fn doesnt_return_files() {
            let workspace_root = get_fixtures_dir("base");
            let project_root = workspace_root.join("files-and-dirs");
            let file_group = FileGroup::new("id", string_vec!["file.ts"]);
            let result: Vec<PathBuf> = vec![];

            assert_eq!(
                file_group.dirs(&workspace_root, &project_root).unwrap(),
                result
            );
        }
    }

    mod files {
        use super::*;

        #[test]
        fn returns_all_files() {
            let workspace_root = get_fixtures_dir("base");
            let project_root = workspace_root.join("files-and-dirs");
            let file_group = FileGroup::new(
                "id",
                string_vec![
                    // Globs
                    "**/*.{ts,tsx}",
                    "/*.json",
                    // Literals
                    "README.md",
                    "/README.md"
                ],
            );

            let mut files = file_group.files(&workspace_root, &project_root).unwrap();
            files.sort();

            assert_eq!(
                files,
                vec![
                    workspace_root.join("README.md"),
                    project_root.join("README.md"),
                    project_root.join("dir/other.tsx"),
                    project_root.join("dir/subdir/another.ts"),
                    project_root.join("file.ts"),
                    workspace_root.join("package.json"),
                ]
            );
        }

        #[test]
        fn doesnt_return_dirs() {
            let workspace_root = get_fixtures_dir("base");
            let project_root = workspace_root.join("files-and-dirs");
            let file_group = FileGroup::new("id", string_vec!["dir"]);
            let result: Vec<PathBuf> = vec![];

            assert_eq!(
                file_group.files(&workspace_root, &project_root).unwrap(),
                result
            );
        }
    }

    mod globs {
        use super::*;

        #[test]
        fn returns_only_globs() {
            let workspace_root = get_fixtures_dir("base");
            let project_root = workspace_root.join("files-and-dirs");
            let file_group =
                FileGroup::new("id", string_vec!["**/*", "*.rs", "file.ts", "dir", "/*.js"]);

            assert_eq!(
                file_group.globs(&workspace_root, &project_root).unwrap(),
                vec![
                    project_root.join("**/*"),
                    project_root.join("*.rs"),
                    workspace_root.join("*.js")
                ]
            );
        }
    }

    mod root {
        use super::*;

        #[test]
        fn returns_lowest_dir() {
            let workspace_root = get_fixtures_dir("base");
            let project_root = workspace_root.join("files-and-dirs");
            let file_group = FileGroup::new("id", string_vec!["**/*"]);

            assert_eq!(
                file_group.root(&project_root).unwrap(),
                project_root.join("dir")
            );
        }

        #[test]
        fn returns_root_when_many() {
            let workspace_root = get_fixtures_dir("projects");
            let file_group = FileGroup::new("id", string_vec!["**/*"]);

            assert_eq!(file_group.root(&workspace_root).unwrap(), workspace_root);
        }

        #[test]
        fn returns_root_when_no_dirs() {
            let workspace_root = get_fixtures_dir("base");
            let project_root = workspace_root.join("files-and-dirs");
            let file_group = FileGroup::new("id", string_vec![]);

            assert_eq!(file_group.root(&project_root).unwrap(), project_root);
        }
    }
}<|MERGE_RESOLUTION|>--- conflicted
+++ resolved
@@ -105,11 +105,7 @@
                     project_root
                 };
 
-<<<<<<< HEAD
-                for path in glob::walk(root, &[file.clone()]) {
-=======
                 for path in glob::walk(root, &[file.clone()])? {
->>>>>>> 3d8a82c9
                     let allowed = if is_dir {
                         path.is_dir()
                     } else {
