--- conflicted
+++ resolved
@@ -36,12 +36,9 @@
     UnconfiguredTask(String, String),
 
     #[error(transparent)]
-<<<<<<< HEAD
-=======
     Glob(#[from] GlobError),
 
     #[error(transparent)]
->>>>>>> 3d8a82c9
     Moon(#[from] MoonError),
 
     #[error(transparent)]
