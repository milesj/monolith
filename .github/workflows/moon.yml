name: Moon
on:
  push:
    branches:
      - master
  pull_request:
    paths:
      - .github/workflows/moon.yml
      - .moon/workspace.yml
      - .moon/project.yml
      - crates/**
      - packages/**
      - website/**
      - package.json
      - yarn.lock
jobs:
  ci:
    name: CI
    runs-on: ${{ matrix.os }}
    strategy:
      matrix:
        os: [ubuntu-latest, windows-latest]
        node-version: [14, 16, 18]
    steps:
      - uses: actions/checkout@v3
        with:
          fetch-depth: 0
      - uses: actions/cache@v3
        name: Cache cargo
        with:
          path: |
            ~/.cargo/bin
            ~/.cargo/registry
            ~/.cargo/git
          key: ${{ runner.os }}-cargo-${{ hashFiles('**/Cargo.lock') }}
          restore-keys: ${{ runner.os }}-cargo-
      - uses: actions/cache@v3
        name: Cache node modules
        with:
          path: |
            ~/.yarn
            .yarn/install-state.gz
          key: ${{ runner.os }}-yarn-${{ hashFiles('yarn.lock') }}
          restore-keys: ${{ runner.os }}-yarn-
      - uses: actions/cache@v3
        name: Cache moon toolchain
        with:
          path: ~/.moon/tools
          key:
            ${{ runner.os }}-moon-node@${{ matrix.node-version }}-${{
            hashFiles('.moon/workspace.yml') }}
          restore-keys: ${{ runner.os }}-moon-node@${{ matrix.node-version }}-
      - uses: actions-rs/toolchain@v1
        with:
          toolchain: 1.62.0
          profile: minimal
      - uses: moonrepo/tool-version-action@v1
        with:
          node: ${{ matrix.node-version }}
      - uses: actions-rs/cargo@v1
        with:
          command: run
<<<<<<< HEAD
          args: |
            -- --color --log trace ci --base ${{ github.base_ref || 'master' }} --head ${{ github.head_ref || 'HEAD' }}
=======
          args: -- --color --log trace ci --base ${{ github.base_ref || 'master' }}
>>>>>>> c26465e2
<|MERGE_RESOLUTION|>--- conflicted
+++ resolved
@@ -52,7 +52,7 @@
           restore-keys: ${{ runner.os }}-moon-node@${{ matrix.node-version }}-
       - uses: actions-rs/toolchain@v1
         with:
-          toolchain: 1.62.0
+          toolchain: 1.61.0
           profile: minimal
       - uses: moonrepo/tool-version-action@v1
         with:
@@ -60,9 +60,4 @@
       - uses: actions-rs/cargo@v1
         with:
           command: run
-<<<<<<< HEAD
-          args: |
-            -- --color --log trace ci --base ${{ github.base_ref || 'master' }} --head ${{ github.head_ref || 'HEAD' }}
-=======
-          args: -- --color --log trace ci --base ${{ github.base_ref || 'master' }}
->>>>>>> c26465e2
+          args: -- --color --log trace ci